--- conflicted
+++ resolved
@@ -6,13 +6,11 @@
 requires-python = ">=3.13"
 dependencies = [
     "accelerate>=1.5.1",
+    "aiohttp>=3.11.15",
     "aiohttp-cors>=0.8.0",
     "einops>=0.8.1",
-<<<<<<< HEAD
     "flet>=0.27.6",
-=======
     "matplotlib>=3.10.1",
->>>>>>> aac00b88
     "mcp[cli]>=1.4.1",
     "pillow>=11.1.0",
     "pymupdf>=1.25.3",
