--- conflicted
+++ resolved
@@ -48,7 +48,6 @@
                 log.info("Starting sync...")
                 ds.sync_texts(arguments)
             elif command == 'check':
-<<<<<<< HEAD
                 if len(arguments) == 0 or 'pdf' in arguments:
                     if 'clean' in arguments:
                         clean = True
@@ -71,8 +70,6 @@
                         print("PDF cache file updated")
                     print()
 
-=======
->>>>>>> 4fa64f3b
                 if len(arguments) == 0 or 'index' in arguments:
                     doc_hashes: list[str] = list(ds.library.keys())
 
