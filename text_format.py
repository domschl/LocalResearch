import logging
import os
from dataclasses import dataclass
#from typing import TypedDict
# from rich import print as rprint

@dataclass

class Color:
    def __init__(self, h:str|None=None, r:int|None=None, g:int|None=None, b:int|None=None, a:int|None=None):
        self.r: int = 0
        self.g: int = 0
        self.b: int = 0
        self.a: int = 0xff
        if h is not None and h.startswith('#'):
            if len(h) == 7 or len(h) == 9:
                self.r=int(h[1:3], 16)
                self.g=int(h[3:5], 16)
                self.b=int(h[5:7], 16)
            if len(h) == 9:
                self.a = int(h[7:9], 16)
            else:
                self.a=0xff
        else:
            if a is not None:
                self.a = a
            if r is not None:
                self.r = r
            if g is not None:
                self.g = g
            if b is not None:
                self.b = b

class TextFormat:
    def __init__(self):
        self.log: logging.Logger = logging.getLogger("TextFormat")
        self.sep:str = "┇"
        self.paper_color: Color = Color("#fbfaf2")
        self.theme: dict[str, tuple[Color,Color]] = {
            'header': (Color("#e0d67f"), Color("#000000")),
            'text': (self.paper_color, Color("#000000")),
            'keyword': (Color("#ffffa0"), Color("#0c4dff")),
            }

    def shorten(self, text:str, length:int, left_align:bool|None=None, ellipsis:str='⋯') -> str:
        if len(text) == length:
            return text
        if len(text) == 0:
            return ' ' * length
        elif len(text) < length:
            if left_align is None:
                return text + ' '*(length - len(text))
            elif left_align is True:
                return text + ' '*(length - len(text))
            else:
                return ' '*(length - len(text)) + text
        else:
            if length == 0:
                return ""
            if length == 1:
                return ellipsis
            if left_align is None:
                l = length // 3
                r = length - l - 1
                return text[:l] + ellipsis + text[-r:]
            elif left_align is True:
                w = length - 1
                return text[:w] + ellipsis
            else:
                w = length - 1
                return text[-w:] + ellipsis

    @staticmethod
    def fg(col:Color):
        print(f"\033[38;2;{col.r};{col.g};{col.b}m", end="")  # Set foreground color as RGB.

    @staticmethod
    def bg(col:Color):
        print(f"\033[48;2;{col.r};{col.g};{col.b}m", end="")  # Set background color as RGB.

    @staticmethod
    def defc():
        print("\033[m", end="", flush=True)

    def tkc(self, name:str):
        if name not in self.theme:
            self.log.error(f"Unknown theme component {name} referenced.")
            return
        bg, fg = self.theme[name]
        TextFormat.bg(bg)
        TextFormat.fg(fg)        
    
    def valid_split(self, line:str, length:int) -> tuple[str, str]:
        if len(line) <= length:
            return line, ""
        ind = length
        mx = 18
        if mx > len(line) // 2:
            mx = len(line) // 2
        for mxi in range(mx):
            if line[ind - mxi] == ' ':
                return line[:ind - mxi], line[ind - mxi + 1:]
            if line[ind - mxi] == '-' and mxi != 0:
                return line[:ind - mxi + 1], line[ind - mxi + 1:]
        return line[:length], line[length:]
        
    
    def multi_liner(self, text:str, length:int) -> list[str]:
        lines: list[str]= []
        while len(text) > 0:
            if len(text) <= length:
                lines.append(text + ' ' * (length - len(text)))
                text = ""
            else:
                line, text = self.valid_split(text, length)
                lines.append(line + ' ' * (length - len(line)))
        if lines == []:
            lines.append(' ' * length)
        return lines

    def key_highlight(self, text:str, keys:list[str]|None):
        if keys is None or keys == []:
            self.tkc("text")
            print(text, end="")
            return
        while len(text) > 0:
            min_ind = -1
            key_len = 0
            for key in keys:
                ind = text.lower().find(key.lower())
                if ind > -1 and ind > min_ind:
                    min_ind = ind
                    key_len = len(key)
            if min_ind == -1:
                self.tkc("text")
                print(text, end="")
                return
            else:
                self.tkc("text")
                print(text[:min_ind], end="")
                self.tkc("keyword")
                print(text[min_ind:min_ind+key_len], end="")
                self.tkc("text")
                text = text[min_ind+key_len:]
                
    def filter_keys(self, keywords: list[str]|None) -> list[str]|None:
        if keywords is None or keywords == []:
            return keywords
        trivials = ["and", "or", "to", "of", "the", "a", "in", "this", "these", "be", "it", "for", "on", "he", "she"]
        f_keys:list[str] = []
        for key in keywords:
            if key not in trivials:
                f_keys.append(key)
        return f_keys
    
<<<<<<< HEAD
    def print_table(self, header:list[str], rows:list[list[str|tuple[str,str]]], alignments:list[bool|None]|None=None, multi_line:bool=False, max_width:int=0, keywords:list[str]|None=None) -> bool:
=======
    def print_table(self, header:list[str], rows:list[list[str]], alignments:list[bool|None]|None=None, multi_line:bool=False, max_width:int=0, keywords:list[str]|None=None, significance:list[float]|None=None) -> bool:
>>>>>>> de341ed0
        if max_width == 0:
            width:int = os.get_terminal_size()[0]
        else:
            width = max_width
        if width < 30:
            self.log.error(f"Window width insufficient: {width}")
            return False
        header_cols = len(header)
        if alignments is not None and len(alignments) != len(header):
            self.log.error(f"If alignments are not None, dim must be equal to header dim")
            return False
        for row in rows:
            if len(row) > header_cols:
                self.log.error(f"Faulty row: {row}, too many columns!")
                return False
            elif len(row) < header_cols:
                self.log.error(f"Faulty row {row}, too few columns!")
                return False
        col_width: list[int] = []
        for column in header:
            col_width.append(len(column))
        for row in rows:
            for index, col in enumerate(row):
                if col_width[index] < len(col):
                    col_width[index] = len(col)
                    
        full_width = 1
        for cw in col_width:
            full_width += cw + 3

        if full_width > width:
            med = (width - 2) // len(header) - 3
            if med < 1:
                med = 1
            old_width = -1
            while full_width > width and old_width != full_width:
                old_width = full_width
                for ind, cw in enumerate(col_width):
                    if cw > med:
                        col_width[ind] -= 1
                        full_width -= 1
                        if full_width <= width:
                            break

        self.tkc("header")
        print(self.sep, end="")
        for index, col in enumerate(header):
            al = None
            entry = self.shorten(col, col_width[index], al)
            print(" " + entry + " " + self.sep, end="")
        print()
        self.tkc("text")
        for row in rows:
            if multi_line is False:
                print(self.sep, end="")
                for index, col in enumerate(row):
                    if alignments is not None:
                        al = alignments[index]
                    else:
                        al = None
                    entry = self.shorten(col, col_width[index], al)
                    print(" " + entry + " " + self.sep, end="")
                print()
            else:
                sub_lines:list[list[str]] = []
                max_sub_lines = 0
                for index, col in enumerate(row):
                    sls: list[str] = self.multi_liner(col, col_width[index])
                    if len(sls) > max_sub_lines:
                        max_sub_lines = len(sls)
                    sub_lines.append(sls)
                for sl in range(max_sub_lines):
                    print(self.sep, end="")
                    for index in range(len(sub_lines)):
                        print(' ', end="")
                        if len(sub_lines[index]) > sl:
                            sline = sub_lines[index][sl]
                            self.key_highlight(sline, self.filter_keys(keywords))
                        else:
                            print(' ' * col_width[index], end="")
                        print(' ' + self.sep, end="")
                    print()
        TextFormat.defc()
        return True<|MERGE_RESOLUTION|>--- conflicted
+++ resolved
@@ -153,11 +153,7 @@
                 f_keys.append(key)
         return f_keys
     
-<<<<<<< HEAD
-    def print_table(self, header:list[str], rows:list[list[str|tuple[str,str]]], alignments:list[bool|None]|None=None, multi_line:bool=False, max_width:int=0, keywords:list[str]|None=None) -> bool:
-=======
     def print_table(self, header:list[str], rows:list[list[str]], alignments:list[bool|None]|None=None, multi_line:bool=False, max_width:int=0, keywords:list[str]|None=None, significance:list[float]|None=None) -> bool:
->>>>>>> de341ed0
         if max_width == 0:
             width:int = os.get_terminal_size()[0]
         else:
