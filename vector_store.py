--- conflicted
+++ resolved
@@ -607,10 +607,6 @@
         keys = text.split(' ')
         return keys
 
-<<<<<<< HEAD
-    def markup(self, text:str, search_text:str, keywords:list[str]) -> list[str]:
-        pass
-=======
     def get_significance(self, text: str, search_tensor: torch.Tensor, overall_cosine:float, context_length: int, context_steps: int) -> list[float]:
         clr: list[str] = []
         if self.model is None:
@@ -641,7 +637,6 @@
             cosines[index] = n_cos
         
         return cosines
->>>>>>> de341ed0
 
     def search(self, search_text:str, library:dict[str,LibraryEntry], max_results:int=10, highlight:bool=False):
         self.load_model()
@@ -684,15 +679,6 @@
             keywords = self.get_keywords(search_text)
             significance: list[float] = [0.0] * len(result_text)
             if highlight is True:
-<<<<<<< HEAD
-                markup = self.markup(result_text, search_text, keywords)
-                rows = [[str(len(search_results)-index)+'.', (result_text, markup)]]
-                _ = tf.print_table(header, rows, multi_line=True, keywords=keywords)
-            else:
-                rows = [[str(len(search_results)-index)+'.', result_text]]
-                _ = tf.print_table(header, rows, multi_line=True, keywords=keywords)
-                
-=======
                 context_steps = 4
                 context_length = 16
                 stepped_significance: list[float] = self.get_significance(result_text, search_tensor, result['cosine'], context_length, context_steps)
@@ -700,7 +686,6 @@
                     significance[ind] = stepped_significance[ind // context_steps]
                     
             _ = tf.print_table(header, rows, multi_line=True, keywords=keywords, significance=significance)
->>>>>>> de341ed0
         print()
             
     
